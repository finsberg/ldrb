--- conflicted
+++ resolved
@@ -407,7 +407,6 @@
 
         dof = np.array([xdofs[i], ydofs[i], zdofs[i]])
 
-<<<<<<< HEAD
         lv = lv_scalar[sdofs[i]]
         rv = rv_scalar[sdofs[i]]
         epi = epi_scalar[sdofs[i]]
@@ -416,8 +415,6 @@
         grad_epi = epi_gradient[[xdofs[i], ydofs[i], zdofs[i]]]
         grad_ab = apex_gradient[[xdofs[i], ydofs[i], zdofs[i]]]
 
-=======
->>>>>>> 1e8aada1
         if lv > tol and rv < tol:
             # We are in the LV region
             alpha_endo = alpha_endo_lv
@@ -437,10 +434,6 @@
             alpha_epi = alpha_epi_sept
             beta_epi = beta_epi_sept
         else:
-<<<<<<< HEAD
-=======
-            # We are at the epicardium somewhere
->>>>>>> 1e8aada1
             alpha_endo = alpha_endo_lv
             beta_endo = beta_endo_lv
             alpha_epi = alpha_epi_lv
@@ -468,10 +461,6 @@
         n0[[xdofs[i], ydofs[i], zdofs[i]]] = Q_fiber.T[2]
 
 
-<<<<<<< HEAD
-=======
-
->>>>>>> 1e8aada1
 def dofs_from_function_space(mesh: df.Mesh, fiber_space: str) -> np.ndarray:
     """
     Get the dofs from a function spaces define in the
